--- conflicted
+++ resolved
@@ -1,15 +1,9 @@
 === UPduino Xosera: PMOD_DIGILENT_VGA MODE_848x480
-<<<<<<< HEAD
-Package: oss-cad-suite-darwin-x64-20220515
-Yosys 0.17+9 (git sha1 3f8fb28cd, x86_64-apple-darwin20.2-clang 10.0.0-4ubuntu1 -fPIC -Os)
-nextpnr-ice40 -- Next Generation Place and Route (Version nextpnr-0.3-25-g4ecbf6c6)
-=======
 Package: oss-cad-suite-darwin-x64-20220501
 Yosys 0.16+61 (git sha1 c785cb7fe, x86_64-apple-darwin20.2-clang 10.0.0-4ubuntu1 -fPIC -Os)
 nextpnr-ice40 -- Next Generation Place and Route (Version nextpnr-0.3-14-g20cfafa1)
->>>>>>> bad7d2e5
 Info: Device utilisation:
-Info: 	         ICESTORM_LC:  4919/ 5280    93%
+Info: 	         ICESTORM_LC:  4777/ 5280    90%
 Info: 	        ICESTORM_RAM:    30/   30   100%
 Info: 	               SB_IO:    36/   96    37%
 Info: 	               SB_GB:     8/    8   100%
@@ -18,8 +12,4 @@
 Info: 	        ICESTORM_DSP:     2/    8    25%
 Info: 	      ICESTORM_SPRAM:     4/    4   100%
 
-<<<<<<< HEAD
-Info: Max frequency for clock 'pclk': 35.74 MHz (PASS at 33.77 MHz)
-=======
-Info: Max frequency for clock 'pclk': 34.50 MHz (PASS at 33.77 MHz)
->>>>>>> bad7d2e5
+Info: Max frequency for clock 'pclk': 34.50 MHz (PASS at 33.77 MHz)
=== UPduino Xosera: PMOD_DIGILENT_VGA MODE_848x480
Package: oss-cad-suite-darwin-x64-20210708
Yosys 0.9+4292 (open-tool-forge build) (git sha1 50be8fd0, clang 11.0.3 )
nextpnr-ice40 -- Next Generation Place and Route (Version nightly-20210521)
Info: Device utilisation:
<<<<<<< HEAD
Info: 	         ICESTORM_LC:  2463/ 5280    46%
=======
Info: 	         ICESTORM_LC:  2426/ 5280    45%
>>>>>>> 2f617060
Info: 	        ICESTORM_RAM:    25/   30    83%
Info: 	               SB_IO:    36/   96    37%
Info: 	               SB_GB:     8/    8   100%
Info: 	        ICESTORM_PLL:     1/    1   100%
Info: 	         SB_WARMBOOT:     1/    1   100%
Info: 	      ICESTORM_SPRAM:     4/    4   100%

<<<<<<< HEAD
Info: Max frequency for clock 'pclk': 37.56 MHz (PASS at 33.77 MHz)
=======
Info: Max frequency for clock 'pclk': 36.93 MHz (PASS at 33.77 MHz)
>>>>>>> 2f617060
<|MERGE_RESOLUTION|>--- conflicted
+++ resolved
@@ -3,11 +3,7 @@
 Yosys 0.9+4292 (open-tool-forge build) (git sha1 50be8fd0, clang 11.0.3 )
 nextpnr-ice40 -- Next Generation Place and Route (Version nightly-20210521)
 Info: Device utilisation:
-<<<<<<< HEAD
 Info: 	         ICESTORM_LC:  2463/ 5280    46%
-=======
-Info: 	         ICESTORM_LC:  2426/ 5280    45%
->>>>>>> 2f617060
 Info: 	        ICESTORM_RAM:    25/   30    83%
 Info: 	               SB_IO:    36/   96    37%
 Info: 	               SB_GB:     8/    8   100%
@@ -15,8 +11,4 @@
 Info: 	         SB_WARMBOOT:     1/    1   100%
 Info: 	      ICESTORM_SPRAM:     4/    4   100%
 
-<<<<<<< HEAD
-Info: Max frequency for clock 'pclk': 37.56 MHz (PASS at 33.77 MHz)
-=======
-Info: Max frequency for clock 'pclk': 36.93 MHz (PASS at 33.77 MHz)
->>>>>>> 2f617060
+Info: Max frequency for clock 'pclk': 37.56 MHz (PASS at 33.77 MHz)
// reg_interface.sv
//
// vim: set et ts=4 sw=4
//
// Copyright (c) 2020 Xark - https://hackaday.io/Xark
//
// See top-level LICENSE file for license information. (Hint: MIT)
//
`default_nettype none               // mandatory for Verilog sanity
`timescale 1ns/1ps                  // mandatory to shut up Icarus Verilog

`include "xosera_pkg.sv"

module reg_interface (
    // bus interface signals
    input  wire logic           bus_cs_n_i,        // register select strobe
    input  wire logic           bus_rd_nwr_i,      // 0 = write, 1 = read
    input  wire logic  [3:0]    bus_reg_num_i,     // register number
    input  wire logic           bus_bytesel_i,     // 0=even byte, 1=odd byte
    input  wire logic  [7:0]    bus_data_i,        // 8-bit data bus input
    output      logic  [7:0]    bus_data_o,        // 8-bit data bus output
    // VRAM/XR access signals
    input  wire logic           vram_ack_i,        // VRAM access ack (true when data read/written)
    input  wire logic           xr_ack_i,          // XR bus access ack (true when data read/written)
    output      logic           regs_vram_sel_o,   // VRAM select
    output      logic           regs_xr_sel_o,     // XR select
    output      logic           regs_wr_o,         // VRAM/XR read/write
    output      logic  [3:0]    regs_wrmask_o,     // VRAM nibble write masks
    output      addr_t          regs_addr_o,       // VRAM/XR address
    output      word_t          regs_data_o,       // VRAM/XR write data out
    input  wire word_t          regs_data_i,       // VRAM read data in
    input  wire word_t          xr_data_i,         // XR read data in
    // status signals
`ifdef EN_BLIT
    input  wire logic           blit_full_i,       // blit register queue full
    input  wire logic           blit_busy_i,       // blit operation in progress
`endif
    input  wire logic           h_blank_i,         // pixel outside of visible range (before left edge)
    input  wire logic           v_blank_i,         // line outside of visible range (after bottom line)
    // iCE40 reconfigure
    output      logic           reconfig_o,        // reconfigure iCE40 from flash
    // interrupt management
`ifdef EN_TIMER_INTR
    output      logic           timer_intr_o,      // timer compare interrrupt
`endif
<<<<<<< HEAD
    output      intr_t          intr_mask_o,       // enabled interrupts (which signal CPU interrupt)
    output      intr_t          intr_clear_o,      // pending interrupts CPU acknowledge (clear)
    input  wire intr_t          intr_status_i,     // pending interrupts CPU status read
    input  wire logic           end_of_line_i,
`ifdef EN_AUDIO
    input  wire logic [3:0]     audio_ready_i,      // audio channels that need new START
`endif
=======
    output      intr_t           intr_mask_o,       // enabled interrupts (which signal CPU interrupt)
    output      intr_t           intr_clear_o,      // pending interrupts CPU acknowledge (clear)
    input  wire intr_t           intr_status_i,     // pending interrupts CPU status read

>>>>>>> 3d6a1b00
`ifdef BUS_DEBUG_SIGNALS
    output      logic           bus_ack_o,         // ACK strobe for bus debug
`endif
    input  wire logic           reset_i,           // reset signal
    input  wire logic           clk                // pixel clock
);

// read/write storage for main interface registers
addr_t          reg_rd_xaddr;           // XR read address (RD_XADDR)
addr_t          reg_wr_xaddr;           // XR write address (WR_XADDR)
word_t          reg_xdata;              // word read from XR bus (for RD_XDATA)

word_t          reg_rd_incr;            // VRAM read increment
addr_t          reg_rd_addr;            // VRAM read address
word_t          reg_data;               // word read from VRAM (for RD_ADDR)

word_t          reg_wr_incr;            // VRAM write increment
addr_t          reg_wr_addr;            // VRAM write address

//`define USE_PIXELS_FOR_TIMEBASE
`ifdef USE_PIXELS_FOR_TIMEBASE
localparam      TIMER_TICK = xv::PCLK_HZ / 10000;
localparam      TIMER_FRAC = $clog2(TIMER_TICK);
local           unused_eol;
assign          unused_eol = &{1'b0, end_of_line_i};
`else
localparam      TIMER_TICK = (xv::PCLK_HZ / xv::TOTAL_WIDTH) / 10000;
localparam      TIMER_FRAC = $clog2(TIMER_TICK);
`endif

word_t          reg_timer;              // 1/10 ms timer (visible 16 bits) + underflow
`ifdef EN_TIMER_INTR
word_t          reg_timer_cmp;          // timer compare interrupt
`endif
logic [TIMER_FRAC-1:0] reg_timer_frac;  // internal fraction counter for 1/10 ms

// read flags
logic           xr_rd;                  // flag for XR_DATA read outstanding
logic           vram_rd;                // flag for DATA read outstanding

logic  [3:0]    bus_reg_num;            // bus register on bus
logic           bus_write_strobe;       // strobe when a word of data written
logic           bus_read_strobe;        // strobe when a word of data read
logic           bus_bytesel;            // msb/lsb on bus
byte_t          bus_data_byte;          // data byte from bus

byte_t          timer_latch_val;        // low byte of timer (latched on high byte read)
byte_t          reg_xdata_even;         // byte written to even byte of XR_XDATA
byte_t          reg_data_even;          // byte written to even byte of XM_DATA/XM_DATA_2

logic mem_wait;
assign mem_wait    = regs_wr_o | xr_rd | vram_rd;

`ifdef BUS_DEBUG_SIGNALS    // debug "ack" bus strobe
assign bus_ack_o = (bus_write_strobe | bus_read_strobe);
`endif

// bus_interface handles signal synchronization, CS and register writes to Xosera
bus_interface bus(
    .bus_cs_n_i(bus_cs_n_i),              // register select strobe
    .bus_rd_nwr_i(bus_rd_nwr_i),          // 0=write, 1=read
    .bus_reg_num_i(bus_reg_num_i),        // register number
    .bus_bytesel_i(bus_bytesel_i),        // 0=even byte, 1=odd byte
    .bus_data_i(bus_data_i),              // 8-bit data bus input
    .write_strobe_o(bus_write_strobe),    // strobe for bus byte write
    .read_strobe_o(bus_read_strobe),      // strobe for bus byte read
    .reg_num_o(bus_reg_num),              // register number from bus
    .bytesel_o(bus_bytesel),              // register number from bus
    .bytedata_o(bus_data_byte),           // byte data from bus
    .clk(clk),                            // input clk (should be > 2x faster than bus signals)
    .reset_i(reset_i)                     // reset
);

// continuously output byte selected for read from Xosera (to be put on bus when selected for read)

word_t      rd_temp_word;
always_comb bus_data_o = !bus_bytesel ? rd_temp_word[15:8] : rd_temp_word[7:0];

always_comb begin
    case (bus_reg_num)
        xv::XM_SYS_CTRL:
`ifdef EN_BLIT
            rd_temp_word  = { mem_wait, blit_full_i, blit_busy_i, 1'b0, h_blank_i, v_blank_i, 1'b0, 1'b0, 4'b0, regs_wrmask_o };
`else
            rd_temp_word  = { mem_wait, 1'b0, 1'b0, 1'b0, h_blank_i, v_blank_i, 1'b0, 1'b0, 4'b0, regs_wrmask_o };
`endif
        xv::XM_INT_CTRL:
<<<<<<< HEAD
`ifdef EN_AUDIO
            rd_temp_word  = { 4'b0, intr_mask, 4'(audio_ready_i), intr_status_i };      // FIXME: audio_ready_i reading as zeros always on FPGA?
`else
            rd_temp_word  = { 4'b0, intr_mask, 4'b0, intr_status_i };
`endif
=======
            rd_temp_word  = { 1'b0, intr_mask_o, 1'b0, intr_status_i };
>>>>>>> 3d6a1b00
        xv::XM_TIMER:
            rd_temp_word  = { reg_timer[15:8], timer_latch_val };
        xv::XM_RD_XADDR:
            rd_temp_word  = reg_rd_xaddr;
        xv::XM_WR_XADDR:
            rd_temp_word  = reg_wr_xaddr;
        xv::XM_XDATA:
            rd_temp_word  = reg_xdata;
        xv::XM_RD_INCR:
            rd_temp_word  = reg_rd_incr;
        xv::XM_RD_ADDR:
            rd_temp_word  = reg_rd_addr;
        xv::XM_WR_INCR:
            rd_temp_word  = reg_wr_incr;
        xv::XM_WR_ADDR:
            rd_temp_word  = reg_wr_addr;
        xv::XM_DATA,
        xv::XM_DATA_2:
            rd_temp_word  = reg_data;
        xv::XM_UNUSED_0C:
            rd_temp_word  = reg_data;
        xv::XM_UNUSED_0D:
            rd_temp_word  = reg_data;
        xv::XM_UNUSED_0E:
            rd_temp_word  = reg_data;
        xv::XM_UNUSED_0F:
            rd_temp_word  = reg_data;
    endcase
end

// ~1/10th ms timer counter
always_ff @(posedge clk) begin
    if (reset_i) begin
        reg_timer       <= '0;
        reg_timer_frac  <= '0;
`ifdef EN_TIMER_INTR
        timer_intr_o    <= 1'b0;
`endif
    end else begin
`ifdef EN_TIMER_INTR
        timer_intr_o    <= 1'b0;
`endif
`ifndef USE_PIXELS_FOR_TIMEBASE
        if (end_of_line_i)
`endif
        begin
            reg_timer_frac  <= reg_timer_frac + 1'b1;
            if (reg_timer_frac == TIMER_FRAC'(TIMER_TICK)) begin
                reg_timer_frac  <= '0;
                reg_timer       <= reg_timer + 1'b1;
`ifdef EN_TIMER_INTR
                if (reg_timer >= reg_timer_cmp) begin
                    reg_timer       <= '0;
                    timer_intr_o    <= 1'b1;
                end
`endif
            end
        end
    end
end

always_ff @(posedge clk) begin
    if (reset_i) begin
        // control signal strobes
        reconfig_o      <= 1'b0;
        intr_clear_o    <= '0;

        // control signals
        regs_vram_sel_o <= 1'b0;
        regs_xr_sel_o   <= 1'b0;
        regs_wr_o       <= 1'b0;
        vram_rd         <= 1'b0;
        xr_rd           <= 1'b0;

        // addr/data out
        regs_addr_o     <= 16'h0000;
        regs_data_o     <= 16'h0000;

        // xosera registers
        reg_rd_xaddr    <= 16'h0000;
        reg_wr_xaddr    <= 16'h0000;
        reg_rd_addr     <= 16'h0000;
        reg_rd_incr     <= 16'h0000;
        reg_wr_addr     <= 16'h0000;
        reg_wr_incr     <= 16'h0000;
        regs_wrmask_o   <= 4'b1111;
        intr_mask_o       <= '0;

        // temp registers
        timer_latch_val <= 8'h00;
        reg_data_even   <= 8'h00;
        reg_xdata_even  <= 8'h00;

        reg_data        <= '0;
        reg_xdata       <= '0;

`ifdef EN_TIMER_INTR
        reg_timer_cmp   <= 16'hFFFF;
`endif

    end else begin
        // clear strobe signals
        intr_clear_o    <= '0;

        // VRAM access acknowledge
        if (vram_ack_i) begin
            // if rd read then save rd data, increment rd_addr
            if (vram_rd) begin
                reg_data        <= regs_data_i;
                reg_rd_addr     <= reg_rd_addr + reg_rd_incr;
            end

            // if we did a wr write, increment wr addr
            if (regs_wr_o) begin
                reg_wr_addr     <= reg_wr_addr + reg_wr_incr;
            end

            regs_vram_sel_o <= 1'b0;
            regs_wr_o       <= 1'b0;
            vram_rd         <= 1'b0;
        end

        // XR access acknowledge
        if (xr_ack_i) begin
            if (xr_rd) begin
                reg_xdata       <= xr_data_i;
                reg_rd_xaddr    <= reg_rd_xaddr + 1'b1;
            end

            if (regs_wr_o) begin
                reg_wr_xaddr    <= reg_wr_xaddr + 1'b1;
            end

            regs_xr_sel_o   <= 1'b0;            // clear xr select
            regs_wr_o       <= 1'b0;            // clear write
            xr_rd           <= 1'b0;            // clear pending xr read
        end

        // register write
        if (bus_write_strobe) begin
            case (bus_reg_num)
                xv::XM_SYS_CTRL: begin
                    if (!bus_bytesel) begin
                    end else begin
                        regs_wrmask_o       <= bus_data_byte[3:0];
                    end
                end
                xv::XM_INT_CTRL: begin
                    if (!bus_bytesel) begin
                        reconfig_o          <= bus_data_byte[7];
                        intr_mask_o         <= bus_data_byte[6:0];
                    end else begin
                        intr_clear_o        <= bus_data_byte[6:0];
                    end
                end
                xv::XM_TIMER: begin
`ifdef EN_TIMER_INTR
                    if (!bus_bytesel) begin
                        reg_timer_cmp[15:8] <= bus_data_byte;
                    end else begin
                        reg_timer_cmp[7:0]  <= bus_data_byte;
                    end
`endif
                end
                xv::XM_RD_XADDR: begin
                    if (!bus_bytesel) begin
                        reg_rd_xaddr[15:8]  <= bus_data_byte;
                    end else begin
                        reg_rd_xaddr[7:0]   <= bus_data_byte;
                        regs_xr_sel_o       <= 1'b1;            // select XR
                        xr_rd               <= 1'b1;            // remember pending XR read request
                        regs_addr_o         <= { reg_rd_xaddr[15:8], bus_data_byte };    // output read addr (pre-read)
                    end
                end
                xv::XM_WR_XADDR: begin
                    if (!bus_bytesel) begin
                        reg_wr_xaddr[15:8]  <= bus_data_byte;
                    end else begin
                        reg_wr_xaddr[7:0]   <= bus_data_byte;
                    end
                end
                xv::XM_XDATA: begin
                    if (!bus_bytesel) begin
                        reg_xdata_even      <= bus_data_byte;   // data xr reg even byte storage
                    end else begin
                        regs_xr_sel_o       <= 1'b1;            // select XR
                        regs_wr_o           <= 1'b1;
                        regs_addr_o         <= reg_wr_xaddr;
                        regs_data_o         <= { reg_xdata_even, bus_data_byte };     // output write addr
                    end
                end
                xv::XM_RD_INCR: begin
                    if (!bus_bytesel) begin
                        reg_rd_incr[15:8]   <= bus_data_byte;
                    end else begin
                        reg_rd_incr[7:0]    <= bus_data_byte;
                    end
                end
                xv::XM_RD_ADDR: begin
                    if (!bus_bytesel) begin
                        reg_rd_addr[15:8]   <= bus_data_byte;
                    end else begin
                        reg_rd_addr[7:0]    <= bus_data_byte;
                        regs_vram_sel_o     <= 1'b1;            // select VRAM
                        vram_rd             <= 1'b1;            // remember pending VRAM read request
                        regs_addr_o         <= { reg_rd_addr[15:8], bus_data_byte };      // output read address
                    end
                end
                xv::XM_WR_INCR: begin
                    if (!bus_bytesel) begin
                        reg_wr_incr[15:8]   <= bus_data_byte;
                    end else begin
                        reg_wr_incr[7:0]    <= bus_data_byte;
                    end
                end
                xv::XM_WR_ADDR: begin
                    if (!bus_bytesel) begin
                        reg_wr_addr[15:8]   <= bus_data_byte;
                    end else begin
                        reg_wr_addr[7:0]    <= bus_data_byte;
                    end
                end
                xv::XM_DATA,
                xv::XM_DATA_2: begin
                    if (!bus_bytesel) begin
                        reg_data_even       <= bus_data_byte;   // data reg even byte storage
                    end else begin
                        regs_vram_sel_o     <= 1'b1;            // select VRAM
                        regs_wr_o           <= 1'b1;            // write
                        regs_addr_o         <= reg_wr_addr;    // output write address
                        regs_data_o         <= { reg_data_even, bus_data_byte };      // output write data
                    end
                end
            default: begin
            end
            endcase
        end

        // if data read, start next pre-read
        if (bus_read_strobe && bus_bytesel) begin
            // if read from xdata then pre-read next xr rd address
            if (bus_reg_num == xv::XM_XDATA) begin
                regs_addr_o         <= reg_rd_xaddr;    // output read address
                regs_xr_sel_o       <= 1'b1;            // select XR
                xr_rd               <= 1'b1;            // remember pending vram read request
            end
            // if read from data then pre-read next vram rd address
            if (bus_reg_num == xv::XM_DATA || bus_reg_num == xv::XM_DATA_2) begin
                regs_addr_o         <= reg_rd_addr;     // output read address
                regs_vram_sel_o     <= 1'b1;            // select VRAM
                vram_rd             <= 1'b1;            // remember pending vram read request
            end
        end

        // latch low byte of timer when upper byte read
        if (bus_read_strobe && !bus_bytesel) begin
            timer_latch_val <= reg_timer[7:0];
        end
    end
end
endmodule

`default_nettype wire               // restore default<|MERGE_RESOLUTION|>--- conflicted
+++ resolved
@@ -43,20 +43,10 @@
 `ifdef EN_TIMER_INTR
     output      logic           timer_intr_o,      // timer compare interrrupt
 `endif
-<<<<<<< HEAD
     output      intr_t          intr_mask_o,       // enabled interrupts (which signal CPU interrupt)
     output      intr_t          intr_clear_o,      // pending interrupts CPU acknowledge (clear)
     input  wire intr_t          intr_status_i,     // pending interrupts CPU status read
-    input  wire logic           end_of_line_i,
-`ifdef EN_AUDIO
-    input  wire logic [3:0]     audio_ready_i,      // audio channels that need new START
-`endif
-=======
-    output      intr_t           intr_mask_o,       // enabled interrupts (which signal CPU interrupt)
-    output      intr_t           intr_clear_o,      // pending interrupts CPU acknowledge (clear)
-    input  wire intr_t           intr_status_i,     // pending interrupts CPU status read
-
->>>>>>> 3d6a1b00
+
 `ifdef BUS_DEBUG_SIGNALS
     output      logic           bus_ack_o,         // ACK strobe for bus debug
 `endif
@@ -76,16 +66,8 @@
 word_t          reg_wr_incr;            // VRAM write increment
 addr_t          reg_wr_addr;            // VRAM write address
 
-//`define USE_PIXELS_FOR_TIMEBASE
-`ifdef USE_PIXELS_FOR_TIMEBASE
-localparam      TIMER_TICK = xv::PCLK_HZ / 10000;
-localparam      TIMER_FRAC = $clog2(TIMER_TICK);
-local           unused_eol;
-assign          unused_eol = &{1'b0, end_of_line_i};
-`else
 localparam      TIMER_TICK = (xv::PCLK_HZ / xv::TOTAL_WIDTH) / 10000;
 localparam      TIMER_FRAC = $clog2(TIMER_TICK);
-`endif
 
 word_t          reg_timer;              // 1/10 ms timer (visible 16 bits) + underflow
 `ifdef EN_TIMER_INTR
@@ -144,15 +126,7 @@
             rd_temp_word  = { mem_wait, 1'b0, 1'b0, 1'b0, h_blank_i, v_blank_i, 1'b0, 1'b0, 4'b0, regs_wrmask_o };
 `endif
         xv::XM_INT_CTRL:
-<<<<<<< HEAD
-`ifdef EN_AUDIO
-            rd_temp_word  = { 4'b0, intr_mask, 4'(audio_ready_i), intr_status_i };      // FIXME: audio_ready_i reading as zeros always on FPGA?
-`else
-            rd_temp_word  = { 4'b0, intr_mask, 4'b0, intr_status_i };
-`endif
-=======
             rd_temp_word  = { 1'b0, intr_mask_o, 1'b0, intr_status_i };
->>>>>>> 3d6a1b00
         xv::XM_TIMER:
             rd_temp_word  = { reg_timer[15:8], timer_latch_val };
         xv::XM_RD_XADDR:
@@ -195,21 +169,16 @@
 `ifdef EN_TIMER_INTR
         timer_intr_o    <= 1'b0;
 `endif
-`ifndef USE_PIXELS_FOR_TIMEBASE
-        if (end_of_line_i)
-`endif
-        begin
-            reg_timer_frac  <= reg_timer_frac + 1'b1;
-            if (reg_timer_frac == TIMER_FRAC'(TIMER_TICK)) begin
-                reg_timer_frac  <= '0;
-                reg_timer       <= reg_timer + 1'b1;
-`ifdef EN_TIMER_INTR
-                if (reg_timer >= reg_timer_cmp) begin
-                    reg_timer       <= '0;
-                    timer_intr_o    <= 1'b1;
-                end
-`endif
-            end
+        reg_timer_frac  <= reg_timer_frac + 1'b1;
+        if (reg_timer_frac == TIMER_FRAC'(TIMER_TICK)) begin
+            reg_timer_frac  <= '0;
+            reg_timer       <= reg_timer + 1'b1;
+`ifdef EN_TIMER_INTR
+            if (reg_timer >= reg_timer_cmp) begin
+                reg_timer       <= '0;
+                timer_intr_o    <= 1'b1;
+            end
+`endif
         end
     end
 end

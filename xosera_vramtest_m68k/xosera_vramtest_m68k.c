/*
 * vim: set et ts=4 sw=4
 *------------------------------------------------------------
 *                                  ___ ___ _
 *  ___ ___ ___ ___ ___       _____|  _| . | |_
 * |  _| . |_ -|  _| . |     |     | . | . | '_|
 * |_| |___|___|___|___|_____|_|_|_|___|___|_,_|
 *                     |_____|
 * ------------------------------------------------------------
 * Copyright (c) 2021 Xark
 * MIT License
 *
 * Test and tech-demo for Xosera FPGA "graphics card"
 * ------------------------------------------------------------
 */

#include <assert.h>

#include "rosco_m68k_support.h"
#include "xosera_m68k_api.h"

// from interrupt.asm
extern void              install_intr(void);
extern void              remove_intr(void);
extern volatile uint16_t NukeColor;
extern volatile uint32_t XFrameCount;

#define DELAY_TIME 100

uint32_t elapsed_tenthms;        // alternate timer since interrupts not reliable
uint16_t last_timer_val;

bool     has_PF_B;
uint16_t colormem_size;

static void update_elapsed()
{
    xv_prep();
    uint16_t new_timer_val = xm_getw(TIMER);
    uint16_t delta         = (uint16_t)(new_timer_val - last_timer_val);
    last_timer_val         = new_timer_val;
    elapsed_tenthms += delta;
}

#define RETURN_ON_KEYPRESS()                                                                                           \
    update_elapsed();                                                                                                  \
    if (checkchar())                                                                                                   \
        return -1;                                                                                                     \
    else                                                                                                               \
        (void)0

#define BREAK_ON_KEYPRESS()                                                                                            \
    update_elapsed();                                                                                                  \
    if (checkchar())                                                                                                   \
        break;                                                                                                         \
    else                                                                                                               \
        (void)0

_NOINLINE static bool delay_check(int ms)
{
    while (ms--)
    {
        if (checkchar())
        {
            return true;
        }

        uint16_t tms = 10;
        do
        {
            update_elapsed();
            uint16_t tv = xm_getw(TIMER);
            while (tv == xm_getw(TIMER))
                ;
        } while (--tms);
    }

    return false;
}

void wait_vblank_start()
{
    xwait_not_vblank();
    xwait_vblank();
}

// VRAM test globals
uint16_t pattern_buffer[64 * 1024];        // buffer for test pattern during test
uint16_t vram_buffer[64 * 1024];           // buffer to hold copy of VRAM data

#define MODE_TOGGLE_BIT 4        // toggle Xosera config every 4 iterations (power of two)

// test flags used for error summary
enum vram_test_flags
{
    // test type
    MODEFLAG_SLOW  = (1 << 0),
    MODEFLAG_BYTE  = (1 << 1),
    MODEFLAG_WORD  = (1 << 2),
    MODEFLAG_LONG  = (1 << 3),
    MODEFLAG_XRMEM = (1 << 4),
    // test pattern
    MODEFLAG_LFSR = (1 << 5),
    MODEFLAG_ADDR = (1 << 6),
    // error severities
    MODEFLAG_BAD   = (1 << 7),
    MODEFLAG_WRITE = (1 << 8),
    MODEFLAG_READ  = (1 << 9),
    // video modes
    MODEFLAG_1BPP  = (1 << 10),
    MODEFLAG_4BPP  = (1 << 11),
    MODEFLAG_8BPP  = (1 << 12),
    MODEFLAG_XBPP  = (1 << 13),
    MODEFLAG_BLANK = (1 << 14)
};

// error summary info
struct vram_fail_info
{
    uint16_t addr;            // vram address of error
    uint16_t data;            // date read from vram
    uint16_t expected;        // expected data
    uint16_t flags;           // flags for test type, error serverity and video mode
    uint16_t count;           // number of errors at this address, data and expected data
    uint16_t pass;            // test iteration pass when first occurred
};

#define MAX_ERROR_LOG 4096
#define MAX_TEST_FAIL 16
#define TEST_MODES    5
#define TEST_SPEEDS   5
int                   num_vram_fails;
struct vram_fail_info vram_fails[MAX_ERROR_LOG];
const char *          vram_mode_names[TEST_MODES] = {"1-BPP", "4-BPP", "8-BPP", "X-BPP", "blank"};
const char *          speed_names[TEST_SPEEDS]    = {"SLOW", "BYTE", "WORD", "LONG", "XMEM"};
const uint16_t        vram_modes[TEST_MODES]      = {0x0040, 0x0050, 0x0060, 0x0070, 0x0080};
const uint16_t        vram_mode_flags[TEST_MODES] = {MODEFLAG_1BPP,
                                                     MODEFLAG_4BPP,
                                                     MODEFLAG_8BPP,
                                                     MODEFLAG_XBPP,
                                                     MODEFLAG_BLANK};

int  vram_test_count;             // total number of test iterations
int  vram_test_fail_count;        // number of failed tests
bool first_failure;               // bool indicating first failure of current test (formatting)

#define VRAM_WR_DELAY() mcBusywait(1)        // delay for "SLOW" write
#define VRAM_RD_DELAY() mcBusywait(1)        // delay for "SLOW" read

// test display
static uint16_t xr_fontsave[4096];
static char     xr_dprint_buff[4096];
static uint16_t xr_screen_addr = XR_TILE_ADDR + 0x1000;
static uint8_t  xr_text_columns;
static uint8_t  xr_text_rows;
static uint8_t  xr_text_color = 0x07;        // white on gray
static uint8_t  xr_x;
static uint8_t  xr_y;

static void xr_savefont()
{
    xmem_get_addr(XR_TILE_ADDR);
    for (uint32_t i = 0; i < NUM_ELEMENTS(xr_fontsave); i++)
    {
        xr_fontsave[i] = xmem_getw_next_wait();
    }
    dprintf("Font XR memory area saved.\n");
}

static void xr_cls()
{
    if (!has_PF_B)
    {
        return;
    }
    xv_prep();
    xr_x = 0;
    xr_y = 0;
    wait_vblank_start();
    xmem_set_addr(xr_screen_addr);
    for (int i = 0; i < xr_text_columns * xr_text_rows; i++)
    {
        xmem_setw_next(' ');
    }
}

static void xr_textmode_pb()
{
    xr_text_columns = 28;
    xr_text_rows    = 20;

    if (!has_PF_B)
    {
        return;
    }

    wait_vblank_start();
    xv_prep();
    xreg_setw(PB_GFX_CTRL, 0x0080);
#if 1
    for (int i = 1; i < 256; i++)
    {
        uint16_t v = xmem_getw_wait(XR_COLOR_A_ADDR + i) & 0x0fff;
        xmem_setw(XR_COLOR_A_ADDR + i, v);
    }
#endif
    xr_cls();

    xmem_setw(XR_COLOR_B_ADDR + 0xf0, 0x0000);        // set write address and 1st color transparent
    for (int i = 1; i < 16; i++)
    {
        xmem_setw(XR_COLOR_B_ADDR + 0xf0 + i, 0xf202 | (i << 4));        // shades of opaque green
    }
    xmem_setw(XR_COLOR_B_ADDR, 0x0000);        // set write address

    xwait_vblank();
    xreg_setw(PB_GFX_CTRL, 0xF00A);         // colorbase = 0xF0 tiled + 1-bpp + Hx3 + Vx2
    xreg_setw(PB_TILE_CTRL, 0x0E07);        // tile=0x0C00,tile=tile_mem, map=tile_mem, 8x8 tiles
    xreg_setw(PB_LINE_LEN, xr_text_columns);
    xreg_setw(PB_DISP_ADDR, xr_screen_addr);
}

static void xr_msg_color(uint8_t c)
{
    xr_text_color = c;
}

static void xr_pos(int x, int y)
{
    xr_x = x;
    xr_y = y;
}

static void xr_putc(const char c)
{
    if (!has_PF_B)
    {
        return;
    }
    xmem_set_addr(xr_screen_addr + (xr_y * xr_text_columns) + xr_x);
    if (c == '\n')
    {
        while (xr_x < xr_text_columns)
        {
            xmem_setw_next(' ');
            xr_x++;
        }
        xr_x = 0;
        xr_y += 1;
    }
    else if (c == '\r')
    {
        xr_x = 0;
    }
    else
    {
        xmem_setw_next((xr_text_color << 8) | (uint8_t)c);
        xr_x++;
        if (xr_x >= xr_text_columns)
        {
            xr_x = 0;
            xr_y++;
        }
    }
}

static void xr_print(const char * str)
{
    if (!has_PF_B)
    {
        return;
    }
    register char c;
    while ((c = *str++) != '\0')
    {
        xr_putc(c);
    }
}

static void xr_printf(const char * fmt, ...)
{
    va_list args;
    va_start(args, fmt);
    vsnprintf(xr_dprint_buff, sizeof(xr_dprint_buff), fmt, args);
    xr_print(xr_dprint_buff);
    va_end(args);
}

static void xr_printfxy(int x, int y, const char * fmt, ...)
{
    va_list args;
    va_start(args, fmt);
    xr_pos(x, y);
    vsnprintf(xr_dprint_buff, sizeof(xr_dprint_buff), fmt, args);
    xr_print(xr_dprint_buff);
    va_end(args);
}

static void add_fail(int addr, int data, int expected, int flags)
{
    struct vram_fail_info fi;

    fi.addr     = (uint16_t)addr;
    fi.data     = (uint16_t)data;
    fi.expected = (uint16_t)expected;
    fi.flags    = (uint16_t)flags;
    fi.count    = 1;
    fi.pass     = (uint16_t)vram_test_count;

    int i = 0;
    for (i = 0; i < num_vram_fails; i++)
    {
        struct vram_fail_info * fip = &vram_fails[i];

        if (fi.addr == fip->addr)
        {
            if (fi.data == fip->data)
            {
                if (fi.expected == fip->expected)
                {
                    fip->flags |= fi.flags;
                    fip->count++;

                    return;
                }
            }
        }

        if (fi.addr > fip->addr)
        {
            break;
        }
    }

    if (num_vram_fails < MAX_ERROR_LOG)
    {
        for (int j = num_vram_fails - 1; j >= i; j--)
        {
            vram_fails[j + 1] = vram_fails[j];
        }
        num_vram_fails++;
        vram_fails[i] = fi;
    }
}

static _NOINLINE void fill_LFSR()
{
    static uint16_t salt = 42;
    uint32_t        start_state;
    uint16_t        lfsr;
    do
    {
        start_state = xm_getw(TIMER);
        start_state += salt++;
        if (start_state > 0xffff)
        {
            start_state++;
        }
        lfsr = start_state;
    } while (lfsr == 0);

    for (uint32_t i = 0; i < 0xffff; i++)
    {
        unsigned msb = (int16_t)lfsr < 0;     /* Get MSB (i.e., the output bit). */
        lfsr         = (uint16_t)(lfsr << 1); /* Shift register */
        if (msb)                              /* If the output bit is 1, */
            lfsr ^= 0x002Du;                  /*  apply toggle mask. */
        pattern_buffer[i] = lfsr;
    }
    // swap last lfsr and zero (to keep zero in the mix)
    pattern_buffer[0xffff] = pattern_buffer[lfsr];
    pattern_buffer[lfsr]   = 0;
}

static _NOINLINE void fill_ADDR()
{
    uint16_t start_value = xm_getw(TIMER);

    for (int addr = 0; addr < 0x10000; addr++)
    {
        pattern_buffer[addr] = start_value++;
    }
}

static int vram_retry(uint16_t addr, uint16_t baddata, bool LFSR, int mode, int speed)
{
    int retries = 0;
    int rc      = 0;
    // see if slow read retry will read it correctly (if not, assume
    // it was a write error)
    uint16_t data = (uint16_t)~pattern_buffer[addr];
    while (++retries < 10)
    {
        xm_setw(RD_ADDR, addr);
        VRAM_RD_DELAY();
        data = xm_getw(DATA);
        if (data == pattern_buffer[addr])
        {
            add_fail(addr,
                     baddata,
                     pattern_buffer[addr],
                     MODEFLAG_READ | (LFSR ? MODEFLAG_LFSR : MODEFLAG_ADDR) | vram_mode_flags[mode] |
                         (1 << (speed & 0x3)));
            rc = 0;        // read error
            break;
        }
    }

    // try to correct VRAM
    if (data != pattern_buffer[addr])
    {
        for (retries = 0; retries < 10; retries++)
        {
            xm_setw(WR_ADDR, addr);
            xm_setw(DATA, pattern_buffer[addr]);
            VRAM_WR_DELAY();
            xm_setw(RD_ADDR, addr);
            VRAM_RD_DELAY();
            data = xm_getw(DATA);
            if (data == pattern_buffer[addr])
            {
                add_fail(addr,
                         baddata,
                         pattern_buffer[addr],
                         MODEFLAG_WRITE | (LFSR ? MODEFLAG_LFSR : MODEFLAG_ADDR) | (vram_mode_flags[mode]) |
                             (1 << (speed & 0x3)));
                rc = 1;        // correctable write error
                break;
            }
        }
    }

    // if 10 tries fail, mark it as uncorrectable
    if (data != pattern_buffer[addr])
    {
        add_fail(addr,
                 baddata,
                 pattern_buffer[addr],
                 MODEFLAG_BAD | (LFSR ? MODEFLAG_LFSR : MODEFLAG_ADDR) | (vram_mode_flags[mode]) |
                     (1 << (speed & 0x3)));
        rc = -1;        // uncorrectable error
    }
    else
    {
        vram_buffer[addr] = data;
    }

    // log error
    vram_test_fail_count++;
    if (first_failure)
    {
        dprintf("FAILED!\n");
        first_failure = false;
    }
    dprintf("*** MISMATCH %s %s %s: VRAM[0x%04x]=0x%04x vs data[0x%04x]=0x%04x [Error #%d]\n",
            LFSR ? "LFSR" : "ADDR",
            speed_names[speed],
            rc < 0   ? "BAD! "
            : rc > 0 ? "WRITE"
                     : "READ ",
            addr,
            baddata,
            addr,
            pattern_buffer[addr],
            vram_test_fail_count);

    return rc;
}

static int verify_vram(bool LFSR, int mode, int speed)
{
    int vram_errs = 0;

    for (int addr = 0; addr < 0x10000; addr++)
    {
        uint16_t data = vram_buffer[addr];
        if (data != pattern_buffer[addr])
        {
            vram_retry((uint16_t)addr, data, LFSR, mode, speed);
            if (++vram_errs >= MAX_TEST_FAIL)
            {
                return vram_errs;
            }
        }
    }

    return vram_errs;
}

static void read_vram_buffer(int speed)
{
    xv_prep();

    // read VRAM back into vram_buffer
    switch (speed)
    {
        case 0:
            // slow
            xm_setw(RD_INCR, 0x0000);
            for (uint32_t addr = 0; addr < 0x10000; addr++)
            {
                xm_setw(RD_ADDR, (uint16_t)addr);
                VRAM_RD_DELAY();
                vram_buffer[addr] = xm_getw(DATA);
            }
            break;
        case 1:
            // byte
            xm_setw(RD_INCR, 0x0001);
            xm_setw(RD_ADDR, 0x0000);

            uint8_t * bp = (uint8_t *)&vram_buffer[0];
            for (int addr = 0; addr < 0x10000; addr++)
            {
                *bp++ = xm_getbh(DATA);
                *bp++ = xm_getbl(DATA);
            }
            break;

        case 2:
            // word
            xm_setw(RD_INCR, 0x0001);
            xm_setw(RD_ADDR, 0x0000);

            for (int addr = 0; addr < 0x10000; addr++)
            {
                uint16_t data     = xm_getw(DATA);
                vram_buffer[addr] = data;
            }
            break;

        case 3:
            // long
            xm_setw(RD_INCR, 0x0001);
            xm_setw(RD_ADDR, 0x0000);

            uint32_t * lp = (uint32_t *)&vram_buffer[0];
            for (int addr = 0; addr < 0x10000; addr += 2)
            {
                uint32_t data = xm_getl(DATA);
                *lp++         = data;
            }
            break;

        default:
            break;
    }
}

int test_vram(bool LFSR, int mode, int speed)
{
    int vram_errs = 0;
    first_failure = true;
    xv_prep();

    // set funky mode to show VRAM
    wait_vblank_start();
    xreg_setw(VID_CTRL, 0x0000);
    xreg_setw(PA_LINE_LEN, 136);        // ~65536/480 words per line
    xreg_setw(PA_DISP_ADDR, 0x0000);
    xreg_setw(PA_TILE_CTRL, 0x000F);                 // text mode
    xreg_setw(PA_GFX_CTRL, vram_modes[mode]);        // bitmap + 8-bpp Hx2 Vx1

    dprintf("  > VRAM test=%s speed=%s mode=%s : ", LFSR ? "LFSR" : "ADDR", speed_names[speed], vram_mode_names[mode]);

    // generate pattern_buffer data
    if (LFSR)
    {
        fill_LFSR();
    }
    else
    {
        fill_ADDR();
    }
    RETURN_ON_KEYPRESS();

    update_elapsed();
    uint32_t start_time;
    uint32_t check_time = elapsed_tenthms;
    do
    {
        update_elapsed();
        start_time = elapsed_tenthms;
    } while (start_time == check_time);

    // fill VRAM with pattern_buffer
    switch (speed)
    {
        case 0:
            // slow
            xm_setw(WR_INCR, 0x0000);

            for (uint32_t addr = 0; addr < 0x10000; addr++)
            {
                xm_setw(WR_ADDR, (uint16_t)addr);
                xm_setw(DATA, pattern_buffer[addr]);
                VRAM_WR_DELAY();
            }
            break;

        case 1:
            // byte
            xm_setw(WR_INCR, 0x0001);
            xm_setw(WR_ADDR, 0x0000);

            uint8_t * bp = (uint8_t *)&pattern_buffer[0];
            for (int addr = 0; addr < 0x10000; addr++)
            {
                xm_setbh(DATA, *bp++);
                xm_setbl(DATA, *bp++);
            }
            break;
        case 2:
            // word
            xm_setw(WR_INCR, 0x0001);
            xm_setw(WR_ADDR, 0x0000);

            for (int addr = 0; addr < 0x10000; addr++)
            {
                xm_setw(DATA, pattern_buffer[addr]);
            }
            break;

        case 3:
            // long
            xm_setw(WR_INCR, 0x0001);
            xm_setw(WR_ADDR, 0x0000);

            uint32_t * lp = (uint32_t *)&pattern_buffer[0];
            for (int addr = 0; addr < 0x10000; addr += 2)
            {
                xm_setl(DATA, *lp++);
            }
            break;

        default:
            break;
    }
    RETURN_ON_KEYPRESS();

    read_vram_buffer(speed);
    RETURN_ON_KEYPRESS();

    // verify write was correct
    vram_errs += verify_vram(LFSR, mode, speed);
    if (vram_errs >= 16)
    {
        dprintf("TEST CANCELLED (too many errors)!\n");
    }

    // scroll pattern_buffer and vram
    for (int addr = 0; addr < 0x10000; addr++)
    {
        pattern_buffer[(addr - 1) & 0xffff] = pattern_buffer[addr];
    }

    switch (speed)
    {
        case 0:
            // slow
            xm_setw(RD_INCR, 0x0000);
            xm_setw(WR_INCR, 0x0000);
            for (uint32_t addr = 0; addr < 0x10000; addr++)
            {
                xm_setw(RD_ADDR, (uint16_t)addr);
                VRAM_RD_DELAY();
                uint16_t data = xm_getw(DATA);
                xm_setw(WR_ADDR, (uint16_t)(addr - 1));
                xm_setw(DATA, data);
                VRAM_WR_DELAY();
            }
            break;
        case 1:
            // byte
            xm_setw(RD_INCR, 0x0001);
            xm_setw(RD_ADDR, 0x0000);
            xm_setw(WR_INCR, 0x0001);
            xm_setw(WR_ADDR, 0xffff);
            for (int addr = 0; addr < 0x10000; addr++)
            {
                uint8_t data_h = xm_getbh(DATA);
                uint8_t data_l = xm_getbl(DATA);
                xm_setbh(DATA, data_h);
                xm_setbl(DATA, data_l);
            }
            break;
        case 2:
            // word
            xm_setw(RD_INCR, 0x0001);
            xm_setw(RD_ADDR, 0x0000);
            xm_setw(WR_INCR, 0x0001);
            xm_setw(WR_ADDR, 0xffff);
            for (int addr = 0; addr < 0x10000; addr++)
            {
                uint16_t data = xm_getw(DATA);
                xm_setw(DATA, data);
            }
            break;
        case 3:
            // long
            xm_setw(RD_INCR, 0x0001);
            xm_setw(RD_ADDR, 0x0000);
            xm_setw(WR_INCR, 0x0001);
            xm_setw(WR_ADDR, 0xffff);
            for (int addr = 0; addr < 0x10000; addr += 2)
            {
                uint32_t data = xm_getl(DATA);
                xm_setl(DATA, data);
            }
            break;
        default:
            break;
    }
    RETURN_ON_KEYPRESS();

    read_vram_buffer(speed);
    RETURN_ON_KEYPRESS();

    // verify scroll was correct
    vram_errs += verify_vram(LFSR, mode, speed);
    if (vram_errs == 0)
    {
        update_elapsed();
        unsigned int elapsed_time = elapsed_tenthms - start_time;
        dprintf("PASSED  (%3u.%1ums)\n", elapsed_time / 10, elapsed_time % 10);
    }

    return vram_errs;
}

#define XR_TILEMAP (XR_TILE_ADDR + 0x1000)
#define XR_COLS    28
#define XR_ROWS    20

static int xmem_retry(uint16_t addr, uint16_t baddata, bool LFSR, int mode)
{
    int retries = 0;
    int rc      = 0;
    // see if slow read retry will read it correctly (if not, assume
    // it was a write error)
    uint16_t data = (uint16_t)~pattern_buffer[addr];
    while (++retries < 10)
    {
        data = xmem_getw_wait(addr);
        if (data == pattern_buffer[addr])
        {
            add_fail(addr,
                     baddata,
                     pattern_buffer[addr],
                     MODEFLAG_READ | (LFSR ? MODEFLAG_LFSR : MODEFLAG_ADDR) | vram_mode_flags[mode] | MODEFLAG_XRMEM);
            rc = 0;        // read error
            break;
        }
    }

    // try to correct VRAM
    if (data != pattern_buffer[addr])
    {
        for (retries = 0; retries < 10; retries++)
        {
            xmem_setw_wait(addr, pattern_buffer[addr]);
            data = xmem_getw_wait(addr);
            if (data == pattern_buffer[addr])
            {
                add_fail(addr,
                         baddata,
                         pattern_buffer[addr],
                         MODEFLAG_WRITE | (LFSR ? MODEFLAG_LFSR : MODEFLAG_ADDR) | (vram_mode_flags[mode]) |
                             MODEFLAG_XRMEM);
                rc = 1;        // correctable write error
                break;
            }
        }
    }

    // if 10 tries fail, mark it as uncorrectable
    if (data != pattern_buffer[addr])
    {
        add_fail(addr,
                 baddata,
                 pattern_buffer[addr],
                 MODEFLAG_BAD | (LFSR ? MODEFLAG_LFSR : MODEFLAG_ADDR) | (vram_mode_flags[mode]) | MODEFLAG_XRMEM);
        rc = -1;        // uncorrectable error
    }
    else
    {
        vram_buffer[addr] = data;
    }

    // log error
    vram_test_fail_count++;
    if (first_failure)
    {
        dprintf("FAILED!\n");
        first_failure = false;
    }
    dprintf("*** MISMATCH %s %s %s: XMEM[0x%04x]=0x%04x vs data[0x%04x]=0x%04x [Error #%d]\n",
            LFSR ? "LFSR" : "ADDR",
            speed_names[4],
            rc < 0   ? "BAD! "
            : rc > 0 ? "WRITE"
                     : "READ ",
            addr,
            baddata,
            addr,
            pattern_buffer[addr],
            vram_test_fail_count);

    return rc;
}

static int verify_xmem(bool LFSR, int mode)
{
    int xmem_errs = 0;

    // read XMEM back into vram_buffer
    for (int addr = XR_COLOR_ADDR; addr < (XR_COLOR_ADDR + colormem_size); addr++)
    {
        uint16_t data = vram_buffer[addr];
        if (data != pattern_buffer[addr])
        {
            xmem_retry((uint16_t)addr, data, LFSR, mode);
            if (++xmem_errs >= MAX_TEST_FAIL)
            {
                return xmem_errs;
            }
        }
    }
    for (int addr = XR_TILE_ADDR; addr < (XR_TILE_ADDR + XR_TILE_SIZE); addr++)
    {
        uint16_t data = vram_buffer[addr];
        if (data != pattern_buffer[addr])
        {
            xmem_retry((uint16_t)addr, data, LFSR, mode);
            if (++xmem_errs >= MAX_TEST_FAIL)
            {
                return xmem_errs;
            }
        }
    }
    for (int addr = XR_COPPER_ADDR; addr < (XR_COPPER_ADDR + XR_COPPER_SIZE); addr++)
    {
        uint16_t data = vram_buffer[addr];
        if (data != pattern_buffer[addr])
        {
            xmem_retry((uint16_t)addr, data, LFSR, mode);
            if (++xmem_errs >= MAX_TEST_FAIL)
            {
                return xmem_errs;
            }
        }
    }

    return xmem_errs;
}

static void read_xmem_buffer()
{
    xv_prep();

    // read XMEM back into vram_buffer
    xmem_get_addr(XR_COLOR_ADDR);
    for (int addr = XR_COLOR_ADDR; addr < (XR_COLOR_ADDR + colormem_size); addr++)
    {
        uint16_t data     = xmem_getw_next_wait();
        vram_buffer[addr] = data;
    }
    xmem_get_addr(XR_TILE_ADDR);
    for (int addr = XR_TILE_ADDR; addr < (XR_TILE_ADDR + XR_TILE_SIZE); addr++)
    {
        uint16_t data     = xmem_getw_next_wait();
        vram_buffer[addr] = data;
    }
    xmem_get_addr(XR_COPPER_ADDR);
    for (int addr = XR_COPPER_ADDR; addr < (XR_COPPER_ADDR + XR_COPPER_SIZE); addr++)
    {
        uint16_t data     = xmem_getw_next_wait();
        vram_buffer[addr] = data;
    }
}

int test_xmem(bool LFSR, int mode)
{
    int xmem_errs = 0;
    first_failure = true;
    xv_prep();

    // set funky mode to show XMEM
    wait_vblank_start();
    xreg_setw(PA_GFX_CTRL, 0x0080);
    xmem_set_addr(XR_TILEMAP);
    for (int i = 0; i < (XR_COLS * XR_ROWS); i++)
    {
        xmem_setw_next(i);
    }
    wait_vblank_start();
    xreg_setw(PA_GFX_CTRL, vram_modes[mode] & ~0x0040);        // text
    xreg_setw(PA_TILE_CTRL, 0x0207);                           // tile=0x0000,tile=tile_mem, map=tile_mem, 8x8 tiles
    xreg_setw(PA_LINE_LEN, XR_COLS);
    xreg_setw(PA_DISP_ADDR, XR_TILEMAP);


    unsigned int elapsed_time = 0;

    dprintf("  > XMEM test=%s speed=%s mode=%s : ", LFSR ? "LFSR" : "ADDR", speed_names[4], vram_mode_names[mode]);
    // fill XMEM with pattern_buffer
    wait_vblank_start();
    for (int r = 0; r < 16; r++)
    {
        // generate pattern_buffer data
        if (LFSR)
        {
            fill_LFSR();
        }
        else
        {
            fill_ADDR();
        }
        RETURN_ON_KEYPRESS();

        NukeColor = 0xffff;        // disable color cycle while testing COLOR mem

        update_elapsed();
        uint32_t start_time;
        uint32_t check_time = elapsed_tenthms;
        do
        {
            update_elapsed();
            start_time = elapsed_tenthms;
        } while (start_time == check_time);

        // word color mem
        xmem_set_addr(XR_COLOR_ADDR);
        for (int addr = XR_COLOR_ADDR; addr < (XR_COLOR_ADDR + colormem_size); addr++)
        {
            xmem_setw_next(pattern_buffer[addr]);
        }

        // word tile mem
        xmem_set_addr(XR_TILE_ADDR);
        for (int addr = XR_TILE_ADDR; addr < (XR_TILE_ADDR + XR_TILE_SIZE); addr++)
        {
            xmem_setw_next(pattern_buffer[addr]);
        }
        // word copper mem
        xmem_set_addr(XR_COPPER_ADDR);
        for (int addr = XR_COPPER_ADDR; addr < (XR_COPPER_ADDR + XR_COPPER_SIZE); addr++)
        {
            xmem_setw_next(pattern_buffer[addr]);
        }

        RETURN_ON_KEYPRESS();

        read_xmem_buffer();

        NukeColor = 0;

        RETURN_ON_KEYPRESS();
        // verify write was correct
        xmem_errs += verify_xmem(LFSR, mode);
        if (xmem_errs >= 16)
        {
            dprintf("TEST CANCELLED (too many errors)!\n");
        }

        if (xmem_errs == 0)
        {
            update_elapsed();
            elapsed_time += elapsed_tenthms - start_time;
        }
    }


    if (xmem_errs == 0)
    {
        dprintf("PASSED  (%3u.%1ums)\n", elapsed_time / 10, elapsed_time % 10);
    }

    return xmem_errs;
}
struct xosera_initdata
{
    char     name_version[28];
    uint32_t githash;
};

xosera_info_t initinfo;

void xosera_vramtest()
{
    xv_prep();

    cpu_delay(1000);

    dprintf("\033c\nXosera_vramtest_m68k\n");

    uint8_t cur_xosera_config = ~0;

    xreg_setw(PB_GFX_CTRL, 0x0080);
    has_PF_B = xreg_getw(PB_GFX_CTRL) & 0x0080;
    dprintf("PF_B is %s testing COLOR_B XMEM.\n", has_PF_B ? "present," : "disabled, not");
    colormem_size = has_PF_B ? (XR_COLOR_A_SIZE + XR_COLOR_B_SIZE) : XR_COLOR_A_SIZE;
    xm_setw(TIMER, 0xffff);        // set to wrapping 16-bit counter

    xr_savefont();

#if 1
    dprintf("Installing interrupt handler...");
    install_intr();
    dprintf("okay.\n");
#endif

    while (true)
    {
        // switch between configurations every few test iterations
        uint8_t new_config = (vram_test_count & MODE_TOGGLE_BIT) ? 1 : 0;
        if (new_config != cur_xosera_config)
        {
            update_elapsed();
            cur_xosera_config = new_config;
            dprintf("\n [Switching to Xosera config #%d...", cur_xosera_config);
            bool success   = xosera_init(cur_xosera_config);
            last_timer_val = xm_getw(TIMER);
<<<<<<< HEAD
            //            xm_setw(TIMER, 500 - 1);        // color cycle twice a second as TIMER_INTR test
=======
>>>>>>> 3d6a1b00
            dprintf("%s (%dx%d). ]\n", success ? "succeeded" : "FAILED", xreg_getw(VID_HSIZE), xreg_getw(VID_VSIZE));
            xosera_get_info(&initinfo);
        }

#if 0        // FIXME: fixme tag test
        uint32_t t = XFrameCount;
        int      h = t / (60 * 60 * 60);
        int      m = t / (60 * 60) % 60;
        int      s = (t / 60) % 60;
#else
        update_elapsed();
        unsigned int t = elapsed_tenthms;
        unsigned int h = t / (10000 * 60 * 60);
        unsigned int m = t / (10000 * 60) % 60;
        unsigned int s = (t / 10000) % 60;
#endif

        dprintf("\n>>> xosera_vramtest_m68k iteration: %d, running %u:%02u:%02u, errors: %d\n",
                vram_test_count++,
                h,
                m,
                s,
                vram_test_fail_count);

        uint16_t features  = xreg_getw(FEATURES);        // TODO: this is feature codes
        uint16_t monwidth  = xreg_getw(VID_HSIZE);
        uint16_t monheight = xreg_getw(VID_VSIZE);

        dprintf("    ID: %.48s\n", initinfo.description_str);
        dprintf("    Config #%d [%04x]   Res:%ux%u   Git:0x%08x\n",
                cur_xosera_config,
                (unsigned int)features,
                (unsigned int)monwidth,
                (unsigned int)monheight,
                (unsigned int)initinfo.githash);

        for (int i = 0; i < TEST_MODES; i++)
        {
            for (int j = 0; j < TEST_SPEEDS - 1; j++)
            {
                if (test_vram(false, i, j) || delay_check(DELAY_TIME))
                {
                    break;
                }
                if (test_vram(true, i, j) || delay_check(DELAY_TIME))
                {
                    break;
                }
            }
            {
                if (test_xmem(false, i) || delay_check(DELAY_TIME))
                {
                    break;
                };
                if (test_xmem(true, i) || delay_check(DELAY_TIME))
                {
                    break;
                }
            }
            BREAK_ON_KEYPRESS();
        }
        BREAK_ON_KEYPRESS();

        if (num_vram_fails)
        {
            dprintf("Cummulative VRAM test errors:\n");
            for (int i = 0; i < num_vram_fails; i++)
            {
                struct vram_fail_info * fip = &vram_fails[i];

                dprintf("pass %3u #%2u @ 0x%04x=0x%04x vs 0x%04x pat=%s%s\te=%s%s%s\tm=%s%s%s%s%s\tt=%s%s%s%s%s\n",
                        fip->pass,
                        fip->count,
                        fip->addr,
                        fip->data,
                        fip->expected,
                        fip->flags & MODEFLAG_LFSR ? "LFSR " : "",
                        fip->flags & MODEFLAG_ADDR ? "ADDR " : "",
                        fip->flags & MODEFLAG_BAD ? "BAD!  " : "",
                        fip->flags & MODEFLAG_READ ? "R " : "",
                        fip->flags & MODEFLAG_WRITE ? "W " : "",
                        fip->flags & MODEFLAG_1BPP ? "1" : "",
                        fip->flags & MODEFLAG_4BPP ? "4" : "",
                        fip->flags & MODEFLAG_8BPP ? "8" : "",
                        fip->flags & MODEFLAG_XBPP ? "X" : "",
                        fip->flags & MODEFLAG_BLANK ? "B" : "",
                        fip->flags & MODEFLAG_SLOW ? "S" : "",
                        fip->flags & MODEFLAG_BYTE ? "B" : "",
                        fip->flags & MODEFLAG_WORD ? "W" : "",
                        fip->flags & MODEFLAG_LONG ? "L" : "",
                        fip->flags & MODEFLAG_XRMEM ? "XMEM" : "");
            }
        }
    }
    wait_vblank_start();
    remove_intr();

    // reset console
    xosera_init(cur_xosera_config);        // restore fonts, which were trashed
    printchar('\033');
    printchar('c');

    while (checkchar())
    {
        readchar();
    }
    dprintf("\n\nExiting...\n");
}<|MERGE_RESOLUTION|>--- conflicted
+++ resolved
@@ -1021,10 +1021,6 @@
             dprintf("\n [Switching to Xosera config #%d...", cur_xosera_config);
             bool success   = xosera_init(cur_xosera_config);
             last_timer_val = xm_getw(TIMER);
-<<<<<<< HEAD
-            //            xm_setw(TIMER, 500 - 1);        // color cycle twice a second as TIMER_INTR test
-=======
->>>>>>> 3d6a1b00
             dprintf("%s (%dx%d). ]\n", success ? "succeeded" : "FAILED", xreg_getw(VID_HSIZE), xreg_getw(VID_VSIZE));
             xosera_get_info(&initinfo);
         }

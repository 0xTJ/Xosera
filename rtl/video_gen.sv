// video_gen.sv
//
// vim: set et ts=4 sw=4
//
// Copyright (c) 2020 Xark - https://hackaday.io/Xark
//
// See top-level LICENSE file for license information. (Hint: MIT)
//
// Thanks to the following inspirational and education projects:
//
// Dan "drr" Rodrigues for the amazing icestation-32 project:
//     https://github.com/dan-rodrigues/icestation-32
// Sylvain "tnt" Munaut for many amazing iCE40 projects and streams (e.g., 1920x1080 HDMI):
//     https://github.com/smunaut/ice40-playground
//
// Learning from both of these projects (and others) helped me significantly improve this design
`default_nettype none               // mandatory for Verilog sanity
`timescale 1ns/1ps                  // mandatory to shut up Icarus Verilog

`include "xosera_pkg.sv"

module video_gen (
    // video registers and control
    input  wire logic           vgen_reg_wr_en_i,       // strobe to write internal config register number
    input  wire logic  [5:0]    vgen_reg_num_i,         // internal config register number (for reads)
    input  wire word_t          vgen_reg_data_i,        // data for internal config register
    output      word_t          vgen_reg_data_o,        // register/status data reads
    output      logic           end_of_line_o,          // vblank or copper interrupt signal
    output      logic           video_intr_o,           // vblank or copper interrupt signal
`ifdef EN_COPP
    // outputs for copper
    output      logic           copp_reg_wr_o,          // COPP_CTRL write strobe
    output      word_t          copp_reg_data_o,        // copper reg data
    output      hres_t          h_count_o,              // Horizontal video counter
    output      vres_t          v_count_o,              // Vertical video counter
`endif
    // video memories
    output      logic           vram_sel_o,             // vram read select
    output      addr_t          vram_addr_o,            // vram word address out (16x64K)
    input  wire word_t          vram_data_i,            // vram word data in
    output      logic           tilemem_sel_o,          // tile mem read select
    output      tile_addr_t     tilemem_addr_o,         // tile mem word address out (16x5K)
    input  wire word_t          tilemem_data_i,         // tile mem word data in
    // video signal outputs
    output      logic           v_blank_o,              // line blanked (off bottom of visible)
    output      logic           h_blank_o,              // pixel blanked (off left of visible)
    output      color_t         colorA_index_o,         // color palette index output (16x256)
`ifdef EN_PF_B
    output      color_t         colorB_index_o,         // color palette index output (16x256)
`endif
    output      logic           vsync_o, hsync_o,       // video sync outputs
    output      logic           dv_de_o,                // video active signal (needed for HDMI)
`ifdef EN_AUDIO
    // audio outputs
<<<<<<< HEAD
    output      logic [3:0]     audio_ready_o,          // audio start/length pending flag
=======
    output      logic [3:0]     audio_intr_o,           // audio START ready interrupt flags
>>>>>>> 3d6a1b00
    output      logic           audio_pdm_l_o,          // audio left channel PDM output
    output      logic           audio_pdm_r_o,          // audio left channel PDM output
`endif
    // standard signals
    input  wire logic           reset_i,                // system reset in
    input  wire logic           clk                     // clock (video pixel clock)
);

// video generation signals
color_t             border_color;
logic               vid_colorswap;
hres_vis_t          vid_left;
hres_vis_t          vid_right;
addr_t              line_set_addr;                      // address for on-the-fly addr set

// playfield A generation control signals
logic               pa_blank;                           // disable plane A
addr_t              pa_start_addr;                      // display data start address (word address)
word_t              pa_line_len;                        // words per disply line (added to line_addr each line)
color_t             pa_colorbase;                       // colorbase XOR'd with pixel index (e.g. to set upper bits or alter index)
logic  [1:0]        pa_bpp;                             // bpp code (bpp_depth_t)
logic               pa_bitmap;                          // bitmap enable (else text mode)
logic  [5:0]        pa_tile_bank;                       // vram/tilemem tile bank 0-3 (0/1 with 8x16) tilemem, or 2KB/4K
logic               pa_disp_in_tile;                    // display memory 0=vram, 1=tileram
logic               pa_tile_in_vram;                    // tile memory 0=tilemem, 1=vram
logic  [3:0]        pa_tile_height;                     // max height of tile cell
logic  [1:0]        pa_h_repeat;                        // horizontal pixel repeat
logic  [1:0]        pa_v_repeat;                        // vertical pixel repeat
logic  [2:0]        pa_h_frac_repeat;                   // horizontal fractional pixel repeat count
logic  [2:0]        pa_v_frac_repeat;                   // vertical fractional pixel repeat count
logic  [4:0]        pa_fine_hscroll;                    // horizontal fine scroll (8 pixel * 4 for repeat)
logic  [5:0]        pa_fine_vscroll;                    // vertical fine scroll (16 lines * 4 for repeat)
logic               pa_line_start_set;                  // true if pa_line_start changed (register write)
logic               pa_gfx_ctrl_set;                    // true if pa_gfx_ctrl changed (register write)
color_t             pa_color_index;                     // colorbase XOR'd with pixel index (e.g. to set upper bits or alter index)

// video memories
logic               pa_vram_sel;                        // vram read select
addr_t              pa_vram_addr;                       // vram word address out (16x64K)
logic               pa_tile_sel;                        // tile mem read select
tile_addr_t         pa_tile_addr;                       // tile mem word address out (16x5K)

`ifdef EN_PF_B
// playfield B generation control signals
logic               pb_blank;                           // disable plane B
logic [15:0]        pb_start_addr;                      // display data start address (word address)
word_t              pb_line_len;                        // words per disply line (added to line_addr each line)
color_t             pb_colorbase;                       // colorbase XOR'd with pixel index (e.g. to set upper bits or alter index)
logic  [1:0]        pb_bpp;                             // bpp code (bpp_depth_t)
logic               pb_bitmap;                          // bitmap enable (else text mode)
logic  [5:0]        pb_tile_bank;                       // vram/tilemem tile bank 0-3 (0/1 with 8x16) tilemem, or 2KB/4K
logic               pb_disp_in_tile;                    // display memory 0=vram, 1=tileram
logic               pb_tile_in_vram;                    // 0=tilemem, 1=vram
logic  [3:0]        pb_tile_height;                     // max height of tile cell
logic  [1:0]        pb_h_repeat;                        // horizontal pixel repeat
logic  [1:0]        pb_v_repeat;                        // vertical pixel repeat
logic  [2:0]        pb_h_frac_repeat;                   // horizontal fractional pixel repeat
logic  [2:0]        pb_v_frac_repeat;                   // vertical fractional pixel repeat
logic  [4:0]        pb_fine_hscroll;                    // horizontal fine scroll (8 pixel * 4 for repeat)
logic  [5:0]        pb_fine_vscroll;                    // vertical fine scroll (16 lines * 4 for repeat)
logic               pb_line_start_set;                  // true if pa_line_start changed (register write)
logic               pb_gfx_ctrl_set;                    // true if pa_gfx_ctrl changed (register write)
color_t             pb_color_index;                     // colorbase XOR'd with pixel index (e.g. to set upper bits or alter index)

// playfield B video memories
logic               pb_stall;
logic               pb_vram_sel;                        // vram read select
addr_t              pb_vram_addr;                       // vram word address out (16x64K)
logic               pb_tile_sel;                        // tile mem read select
tile_addr_t         pb_tile_addr;                       // tile mem word address out (16x5K)
`endif

localparam H_MEM_BEGIN      = xv::OFFSCREEN_WIDTH-64;               // memory prefetch starts early
localparam H_MEM_END        = xv::TOTAL_WIDTH-8;                    // memory fetch can end a bit early

// debug signals
`ifndef __ICARUS__  // NOTE: this makes icarus assert...
/* verilator lint_off UNUSED */
xv::xr_register_t   xr_reg_enum;
assign xr_reg_enum = vgen_reg_wr_en_i ? $bits(xr_reg_enum)'(vgen_reg_num_i) : xv::XR_none;
/* verilator lint_off UNUSED */
`endif

// video generation signals
logic           end_of_line;
logic           end_of_frame;
logic           end_of_visible;
logic           h_visible;
logic           v_visible;
hres_t          h_count;
vres_t          v_count;
logic           hsync;
logic           vsync;
logic           dv_de;

assign          hsync_o         = hsync;
assign          vsync_o         = vsync;
assign          dv_de_o         = dv_de;
assign          h_blank_o       = ~h_visible;
assign          v_blank_o       = ~v_visible;
assign          end_of_line_o   = end_of_line;
`ifdef EN_COPP
assign          h_count_o       = h_count;
assign          v_count_o       = v_count;
`endif

video_timing video_timing
(
    // video registers and control
    .h_count_o(h_count),
    .v_count_o(v_count),
    .h_visible_o(h_visible),
    .v_visible_o(v_visible),
    .end_of_line_o(end_of_line),
    .end_of_frame_o(end_of_frame),
    .end_of_visible_o(end_of_visible),
    .vsync_o(vsync),
    .hsync_o(hsync),
    .dv_de_o(dv_de),
    .reset_i(reset_i),
    .clk(clk)
);

`ifdef EN_AUDIO
// audio
logic [AUDIO_NCHAN-1:0]             audio_enable_nchan;     // channel enabled
logic [7*AUDIO_NCHAN-1:0]           audio_vol_l_nchan;      // channel L volume/pan
logic [7*AUDIO_NCHAN-1:0]           audio_vol_r_nchan;      // channel R volume/pan
logic [15*AUDIO_NCHAN-1:0]          audio_period_nchan;     // channel playback rate
logic [AUDIO_NCHAN-1:0]             audio_tile_nchan;       // channel sample memory (0=VRAM, 1=TILE)
logic [xv::VRAM_W*AUDIO_NCHAN-1:0]  audio_start_nchan;      // channel sample start address (in VRAM or TILE)
logic [15*AUDIO_NCHAN-1:0]          audio_len_nchan;        // channel sample length in words
logic [AUDIO_NCHAN-1:0]             audio_restart_nchan;    // channel sample memory (0=VRAM, 1=TILE)
logic [AUDIO_NCHAN-1:0]             audio_reload_nchan;     // channel sample ready
logic           audio_req;                    // audio DMA request signal
logic           audio_ack;                      // audio DMA ack signal
logic           audio_tilemem;                  // audio DMA memory type (0=VRAM, 1=TILE)
addr_t          audio_addr;                     // audio DMA address
word_t          audio_word;                     // audio DMA data out
`endif

`ifdef EN_PF_B
assign pb_stall         = (pa_vram_sel && pb_vram_sel) || (pa_tile_sel && pb_tile_sel);
assign vram_sel_o       = pa_vram_sel ? pa_vram_sel  : pb_vram_sel;
assign vram_addr_o      = pa_vram_sel ? pa_vram_addr : pb_vram_addr;
assign tilemem_sel_o    = pa_tile_sel ? pa_tile_sel  : pb_tile_sel;
assign tilemem_addr_o   = pa_tile_sel ? pa_tile_addr : pb_tile_addr;
`else
assign vram_sel_o       = pa_vram_sel;
assign vram_addr_o      = pa_vram_addr;
assign tilemem_sel_o    = pa_tile_sel;
assign tilemem_addr_o   = pa_tile_addr;
`endif

/* verilator lint_off PINCONNECTEMPTY */
video_playfield video_pf_a(
    .stall_i(1'b0),                                     // playfield A never stalls
    .mem_fetch_i(mem_fetch & ~pa_blank),
    .mem_fetch_start_i(mem_fetch_h_start),
    .h_count_i(h_count),
    .end_of_line_i(end_of_line),
    .end_of_frame_i(end_of_frame),
    .border_color_i(border_color ^ pa_colorbase),   // pre-XOR so colorbase doesn't affect border
    .vid_left_i(vid_left),
    .vid_right_i(vid_right),
    .vram_sel_o(pa_vram_sel),
    .vram_addr_o(pa_vram_addr),
    .vram_data_i(vram_data_i),
    .tilemem_sel_o(pa_tile_sel),
    .tilemem_addr_o(pa_tile_addr),
    .tilemem_data_i(tilemem_data_i),
    .pf_blank_i(pa_blank),
    .pf_start_addr_i(pa_start_addr),
    .pf_line_len_i(pa_line_len),
    .pf_colorbase_i(pa_colorbase),
    .pf_bpp_i(pa_bpp),
    .pf_bitmap_i(pa_bitmap),
    .pf_tile_bank_i(pa_tile_bank),
    .pf_disp_in_tile_i(pa_disp_in_tile),
    .pf_tile_in_vram_i(pa_tile_in_vram),
    .pf_tile_height_i(pa_tile_height),
    .pf_h_repeat_i(pa_h_repeat),
    .pf_v_repeat_i(pa_v_repeat),
    .pf_h_frac_repeat_i(pa_h_frac_repeat),
    .pf_v_frac_repeat_i(pa_v_frac_repeat),
    .pf_fine_hscroll_i(pa_fine_hscroll),
    .pf_fine_vscroll_i(pa_fine_vscroll),
    .pf_line_start_set_i(pa_line_start_set),
    .pf_line_start_addr_i(line_set_addr),
    .pf_gfx_ctrl_set_i(pa_gfx_ctrl_set),
    .pf_color_index_o(pa_color_index),
`ifdef EN_AUDIO
    .dma_req_i(audio_req),
    .dma_ack_o(audio_ack),
    .dma_tile_i(audio_tilemem),
    .dma_addr_i(audio_addr),
    .dma_word_o(audio_word),
`else
    .dma_req_i(1'b0),
    .dma_ack_o(),
    .dma_tile_i(1'b0),
    .dma_addr_i(16'b0),
    .dma_word_o(),
`endif
    .reset_i(reset_i),
    .clk(clk)
);
/* verilator lint_on PINCONNECTEMPTY */

`ifdef EN_PF_B
    logic       pb_vram_rd;                         // last cycle was PB vram read flag
    logic       pb_vram_rd_save;                    // PB vram read data saved flag
    word_t      pb_vram_rd_data;                    // PB vram read data
    logic       pb_tilemem_rd;                      // last cycle was PB tilemem read flag
    logic       pb_tilemem_rd_save;                 // PB tilemem read data saved flag
    word_t      pb_tilemem_rd_data;                 // PB tilemem read data

    always_ff @(posedge clk) begin
        // latch vram read data for playfield B
        if (pb_vram_rd & ~pb_vram_rd_save) begin    // if was a vram read and result not already saved
            pb_vram_rd_save <= 1'b1;                // remember vram read saved
            pb_vram_rd_data <= vram_data_i;         // save vram data
        end
        if (~pb_stall) begin                        // if not stalled, clear saved vram data
            pb_vram_rd_save <= 1'b0;
        end

        pb_vram_rd  <= pb_vram_sel;                 // remember if this cycle was reading vram

        // latch tilemem read data for playfield B
        if (pb_tilemem_rd & ~pb_tilemem_rd_save) begin // if was a tilemem read and result not already saved
            pb_tilemem_rd_save <= 1'b1;             // remember tilemem read saved
            pb_tilemem_rd_data <= tilemem_data_i;   // save tilemem data
        end
        if (~pb_stall) begin                        // if not stalled, clear saved tilemem data
            pb_tilemem_rd_save <= 1'b0;
        end

        pb_tilemem_rd  <= pb_tile_sel;              // remember if this cycle was reading tilemem
    end

/* verilator lint_off PINCONNECTEMPTY */
    video_playfield video_pf_b(
        .stall_i(pb_stall),
        .mem_fetch_i(mem_fetch & ~pb_blank),
        .mem_fetch_start_i(mem_fetch_h_start),
        .h_count_i(h_count),
        .end_of_line_i(end_of_line),
        .end_of_frame_i(end_of_frame),
        .border_color_i(pb_colorbase),
        .vid_left_i(vid_left),
        .vid_right_i(vid_right),
        .vram_sel_o(pb_vram_sel),
        .vram_addr_o(pb_vram_addr),
        .vram_data_i(pb_vram_rd_save ? pb_vram_rd_data : vram_data_i),
        .tilemem_sel_o(pb_tile_sel),
        .tilemem_addr_o(pb_tile_addr),
        .tilemem_data_i(pb_tilemem_rd_save ? pb_tilemem_rd_data : tilemem_data_i),
        .pf_blank_i(pb_blank),
        .pf_start_addr_i(pb_start_addr),
        .pf_line_len_i(pb_line_len),
        .pf_colorbase_i(pb_colorbase),
        .pf_bpp_i(pb_bpp),
        .pf_bitmap_i(pb_bitmap),
        .pf_tile_bank_i(pb_tile_bank),
        .pf_disp_in_tile_i(pb_disp_in_tile),
        .pf_tile_in_vram_i(pb_tile_in_vram),
        .pf_tile_height_i(pb_tile_height),
        .pf_h_repeat_i(pb_h_repeat),
        .pf_v_repeat_i(pb_v_repeat),
        .pf_h_frac_repeat_i(pb_h_frac_repeat),
        .pf_v_frac_repeat_i(pb_v_frac_repeat),
        .pf_fine_hscroll_i(pb_fine_hscroll),
        .pf_fine_vscroll_i(pb_fine_vscroll),
        .pf_line_start_set_i(pb_line_start_set),
        .pf_line_start_addr_i(line_set_addr),
        .pf_gfx_ctrl_set_i(pb_gfx_ctrl_set),
        .pf_color_index_o(pb_color_index),

        .dma_req_i(1'b0),
        .dma_ack_o(),
        .dma_tile_i(1'b0),
        .dma_addr_i(16'b0),
        .dma_word_o(),

        .reset_i(reset_i),
        .clk(clk)
    );
/* verilator lint_on PINCONNECTEMPTY */
`endif

// video config registers read/write
always_ff @(posedge clk) begin
    if (reset_i) begin
        video_intr_o        <= 1'b0;
        border_color        <= 8'h08;               // defaulting to dark grey to show operational
        vid_colorswap       <= 1'b0;
        vid_left            <= '0;
        vid_right           <= $bits(vid_right)'(xv::VISIBLE_WIDTH);

        pa_blank            <= 1'b1;                // playfield A starts blanked
        pa_start_addr       <= 16'h0000;
        pa_line_len         <= xv::TILES_WIDE[15:0];
        pa_fine_hscroll     <= 5'b0;
        pa_fine_vscroll     <= 6'b0;
        pa_tile_height      <= 4'b1111;
        pa_tile_bank        <= 6'b0;
        pa_disp_in_tile     <= 1'b0;
        pa_tile_in_vram     <= 1'b0;
        pa_bitmap           <= 1'b0;
        pa_bpp              <= xv::BPP_1_ATTR;
        pa_colorbase        <= 8'h00;
        pa_h_repeat         <= 2'b0;
        pa_v_repeat         <= 2'b0;
        pa_h_frac_repeat    <= '0;
        pa_v_frac_repeat    <= '0;
        pa_line_start_set   <= 1'b0;            // indicates user line address set
        pa_gfx_ctrl_set     <= 1'b0;

`ifdef EN_PF_B
        pb_blank            <= 1'b1;            // playfield B starts blanked
        pb_start_addr       <= 16'h0000;
        pb_line_len         <= xv::TILES_WIDE[15:0];
        pb_fine_hscroll     <= 5'b0;
        pb_fine_vscroll     <= 6'b0;
        pb_tile_height      <= 4'b1111;
        pb_tile_bank        <= 6'b0;
        pb_disp_in_tile     <= 1'b0;
        pb_tile_in_vram     <= 1'b0;
        pb_bitmap           <= 1'b0;
        pb_bpp              <= xv::BPP_1_ATTR;
        pb_colorbase        <= 8'h00;
        pb_h_repeat         <= 2'b0;
        pb_v_repeat         <= 2'b0;
        pb_h_frac_repeat    <= '0;
        pb_v_frac_repeat    <= '0;
        pb_line_start_set   <= 1'b0;            // indicates user line address set
        pb_gfx_ctrl_set     <= 1'b0;
`endif

        line_set_addr       <= 16'h0000;        // user set display addr

`ifdef EN_COPP
        copp_reg_wr_o       <= 1'b0;
        copp_reg_data_o     <= 16'h0000;
`endif

`ifdef EN_AUDIO
        for (integer i = 0; i < AUDIO_NCHAN; i = i + 1) begin
            audio_enable_nchan[i] <= 1'b0;
        end
`endif

`ifndef SYNTHESIS
        pa_blank            <= 1'b0;            // don't blank playfield A in simulation
`endif

    end else begin
        pa_line_start_set   <= 1'b0;            // indicates user line address set
        pa_gfx_ctrl_set     <= 1'b0;

`ifdef EN_PF_B
        pb_line_start_set   <= 1'b0;            // indicates user line address set
        pb_gfx_ctrl_set     <= 1'b0;
`endif

        video_intr_o        <= end_of_visible;

`ifdef EN_COPP
        copp_reg_wr_o       <= 1'b0;
`endif
        // video register write
        if (vgen_reg_wr_en_i) begin
            case (vgen_reg_num_i)
                6'(xv::XR_VID_CTRL): begin
                    { vid_colorswap, border_color}  <= vgen_reg_data_i[8:0];
                end
                6'(xv::XR_COPP_CTRL): begin
`ifdef EN_COPP
                    copp_reg_wr_o                   <= 1'b1;
                    copp_reg_data_o[15]             <= vgen_reg_data_i[15];
                    copp_reg_data_o[xv::COPP_W-1:0] <= vgen_reg_data_i[xv::COPP_W-1:0];
`endif
                end
                6'(xv::XR_AUD_CTRL): begin
`ifdef EN_AUDIO
                for (integer i = 0; i < AUDIO_NCHAN; i = i + 1) begin
                    audio_enable_nchan[i] <= vgen_reg_data_i[i];
                end
`endif
                end
                6'(xv::XR_VID_INTR): begin
                    video_intr_o    <= 1'b1;
                end
                6'(xv::XR_VID_LEFT): begin
                    vid_left        <= $bits(vid_left)'(vgen_reg_data_i);
                end
                6'(xv::XR_VID_RIGHT): begin
                    vid_right       <= $bits(vid_right)'(vgen_reg_data_i);
                end
                6'(xv::XR_UNUSED_06): begin
                end
                6'(xv::XR_UNUSED_07): begin
                end
                6'(xv::XR_SCANLINE): begin
                end
                6'(xv::XR_FEATURES): begin
                end
                6'(xv::XR_VID_HSIZE): begin
                end
                6'(xv::XR_VID_VSIZE): begin
                end
                6'(xv::XR_UNUSED_0C): begin
                end
                6'(xv::XR_UNUSED_0D): begin
                end
                6'(xv::XR_UNUSED_0E): begin
                end
                6'(xv::XR_UNUSED_0F): begin
                end
                // playfield A
                6'(xv::XR_PA_GFX_CTRL): begin
                    pa_gfx_ctrl_set <= 1'b1;                // changed flag
                    pa_colorbase    <= vgen_reg_data_i[15:8];
                    pa_blank        <= vgen_reg_data_i[7];
                    pa_bitmap       <= vgen_reg_data_i[6];
                    pa_bpp          <= vgen_reg_data_i[5:4];
                    pa_h_repeat     <= vgen_reg_data_i[3:2];
                    pa_v_repeat     <= vgen_reg_data_i[1:0];
                end
                6'(xv::XR_PA_TILE_CTRL): begin
                    pa_tile_bank    <= vgen_reg_data_i[15:10];
                    pa_disp_in_tile <= vgen_reg_data_i[9];
                    pa_tile_in_vram <= vgen_reg_data_i[8];
                    pa_tile_height  <= vgen_reg_data_i[3:0];
                end
                6'(xv::XR_PA_DISP_ADDR): begin
                    pa_start_addr   <= vgen_reg_data_i;
                end
                6'(xv::XR_PA_LINE_LEN): begin
                    pa_line_len     <= vgen_reg_data_i;
                end
                6'(xv::XR_PA_HV_SCROLL): begin
                    pa_fine_hscroll <= vgen_reg_data_i[12:8];
                    pa_fine_vscroll <= vgen_reg_data_i[5:0];
                end
                6'(xv::XR_PA_HV_FSCALE): begin
                    pa_h_frac_repeat <= vgen_reg_data_i[6:4];
                    pa_v_frac_repeat <= vgen_reg_data_i[2:0];
                end
                6'(xv::XR_PA_LINE_ADDR): begin
                    pa_line_start_set <= 1'b1;               // changed flag
                    line_set_addr   <= vgen_reg_data_i;
                end
                6'(xv::XR_PA_UNUSED_17): begin
                end
`ifdef EN_PF_B
                6'(xv::XR_PB_GFX_CTRL): begin
                    pb_colorbase    <= vgen_reg_data_i[15:8];
                    pb_blank        <= vgen_reg_data_i[7];
                    pb_bitmap       <= vgen_reg_data_i[6];
                    pb_bpp          <= vgen_reg_data_i[5:4];
                    pb_h_repeat     <= vgen_reg_data_i[3:2];
                    pb_v_repeat     <= vgen_reg_data_i[1:0];
                end
                6'(xv::XR_PB_TILE_CTRL): begin
                    pb_tile_bank    <= vgen_reg_data_i[15:10];
                    pb_disp_in_tile <= vgen_reg_data_i[9];
                    pb_tile_in_vram <= vgen_reg_data_i[8];
                    pb_tile_height  <= vgen_reg_data_i[3:0];
                end
                6'(xv::XR_PB_DISP_ADDR): begin
                    pb_start_addr   <= vgen_reg_data_i;
                end
                6'(xv::XR_PB_LINE_LEN): begin
                    pb_line_len     <= vgen_reg_data_i;
                end
                6'(xv::XR_PB_HV_SCROLL): begin
                    pb_fine_hscroll <= vgen_reg_data_i[12:8];
                    pb_fine_vscroll <= vgen_reg_data_i[5:0];
                end
                6'(xv::XR_PB_HV_FSCALE): begin
                    pb_h_frac_repeat <= vgen_reg_data_i[6:4];
                    pb_v_frac_repeat <= vgen_reg_data_i[2:0];
                end
                6'(xv::XR_PB_LINE_ADDR): begin
                    pb_line_start_set <= 1'b1;
                    line_set_addr   <= vgen_reg_data_i;
                end
                6'(xv::XR_PB_UNUSED_1F): begin
                end
`endif
                default: begin
                end
            endcase
        end
    end
end

word_t  rd_vid_regs;
word_t  rd_pf_regs;

// video config registers read/write
always_ff @(posedge clk) begin
    vgen_reg_data_o  <= vgen_reg_num_i[4] ? rd_pf_regs : rd_vid_regs;
end

// video registers read
always_comb begin
    case (vgen_reg_num_i[3:0])
        4'(xv::XR_VID_CTRL):        rd_vid_regs = { 7'h00, vid_colorswap, border_color};
`ifdef EN_COPP
        4'(xv::XR_COPP_CTRL):       rd_vid_regs = { copp_reg_data_o[15], 15'(copp_reg_data_o[xv::COPP_W-1:0]) };
`endif
        4'(xv::XR_AUD_CTRL): begin
            rd_vid_regs     = '0;
`ifdef EN_AUDIO
            for (integer i = 0; i < AUDIO_NCHAN; i = i + 1) begin
                rd_vid_regs[i]    = audio_enable_nchan[i];
            end
`endif
        end
        4'(xv::XR_VID_LEFT):        rd_vid_regs = 16'(vid_left);
        4'(xv::XR_VID_RIGHT):       rd_vid_regs = 16'(vid_right);
        4'(xv::XR_SCANLINE):        rd_vid_regs = 16'(v_count);
        4'(xv::XR_FEATURES):        rd_vid_regs = 16'h0000; // TODO: feature codes
        4'(xv::XR_VID_HSIZE):       rd_vid_regs = 16'(xv::VISIBLE_WIDTH);
        4'(xv::XR_VID_VSIZE):       rd_vid_regs = 16'(xv::VISIBLE_HEIGHT);
        default:                    rd_vid_regs = 16'h0000;
    endcase
end

// video registers read
always_comb begin
    rd_pf_regs = 16'h0000;

    case (vgen_reg_num_i[3:0])
        4'(xv::XR_PA_GFX_CTRL):     rd_pf_regs = { pa_colorbase, pa_blank, pa_bitmap, pa_bpp, pa_h_repeat, pa_v_repeat };
        4'(xv::XR_PA_TILE_CTRL):    rd_pf_regs = { pa_tile_bank, pa_disp_in_tile, pa_tile_in_vram, 4'b0, pa_tile_height };
        4'(xv::XR_PA_DISP_ADDR):    rd_pf_regs = pa_start_addr;
        4'(xv::XR_PA_LINE_LEN):     rd_pf_regs = pa_line_len;
        4'(xv::XR_PA_HV_SCROLL):    rd_pf_regs = { 8'(pa_fine_hscroll), 8'(pa_fine_vscroll) };
        4'(xv::XR_PA_HV_FSCALE):    rd_pf_regs = { 8'h00, 4'(pa_h_frac_repeat), 4'(pa_v_frac_repeat) };
`ifdef EN_PF_B
        4'(xv::XR_PB_GFX_CTRL):     rd_pf_regs = { pb_colorbase, pb_blank, pb_bitmap, pb_bpp, pb_h_repeat, pb_v_repeat };
        4'(xv::XR_PB_TILE_CTRL):    rd_pf_regs = { pb_tile_bank, pb_disp_in_tile, pb_tile_in_vram, 4'b0, pb_tile_height };
        4'(xv::XR_PB_DISP_ADDR):    rd_pf_regs = pb_start_addr;
        4'(xv::XR_PB_LINE_LEN):     rd_pf_regs = pb_line_len;
        4'(xv::XR_PB_HV_SCROLL):    rd_pf_regs = { 8'(pb_fine_hscroll), 8'(pb_fine_vscroll) };
        4'(xv::XR_PB_HV_FSCALE):    rd_pf_regs = { 8'h00, 4'(pb_h_frac_repeat), 4'(pb_v_frac_repeat) };
`endif
        default:                    ;
    endcase
end

// combinational block for video fetch start and stop
logic           mem_fetch;                   // true when fetching display data
logic           mem_fetch_next;
logic           mem_fetch_h_start;
logic           mem_fetch_h_end;
always_comb     mem_fetch_h_start = ($bits(h_count)'(H_MEM_BEGIN) == h_count);
always_comb     mem_fetch_h_end = ($bits(h_count)'(H_MEM_END) == h_count);
always_comb     mem_fetch_next = (!mem_fetch ? mem_fetch_h_start : !mem_fetch_h_end) && v_visible;

// video pixel generation
always_ff @(posedge clk) begin
    if (reset_i) begin
        colorA_index_o      <= 8'b0;
`ifdef EN_PF_B
        colorB_index_o      <= 8'b0;
`endif

        mem_fetch           <= 1'b0;
    end else begin
        // set output pixel index from pixel shift-out
`ifdef EN_PF_B
        colorA_index_o      <= !vid_colorswap ? pa_color_index : pb_color_index;
        colorB_index_o      <= !vid_colorswap ? pb_color_index : pa_color_index;
`else
        colorA_index_o      <= pa_color_index;

`endif

        mem_fetch           <= mem_fetch_next;
    end
end

// audio generation
`ifdef EN_AUDIO
// audio channel mixer
audio_mixer audio_mixer(
    .audio_enable_nchan_i(audio_enable_nchan),
    .audio_vol_l_nchan_i(audio_vol_l_nchan),
    .audio_vol_r_nchan_i(audio_vol_r_nchan),
    .audio_period_nchan_i(audio_period_nchan),
    .audio_tile_nchan_i(audio_tile_nchan),
    .audio_start_nchan_i(audio_start_nchan),
    .audio_len_nchan_i(audio_len_nchan),
    .audio_restart_nchan_i(audio_restart_nchan),
    .audio_reload_nchan_o(audio_reload_nchan),
    .audio_req_o(audio_req),
    .audio_ack_i(audio_ack),
    .audio_tile_o(audio_tilemem),
    .audio_addr_o(audio_addr),
    .audio_word_i(audio_word),

    .pdm_l_o(audio_pdm_l_o),
    .pdm_r_o(audio_pdm_r_o),

    .reset_i(reset_i),
    .clk(clk)
);

// audio channel register writes
always_ff @(posedge clk) begin
    if (reset_i) begin
        audio_vol_l_nchan       <= '0;
        audio_vol_r_nchan       <= '0;
        audio_period_nchan      <= '0;
        audio_tile_nchan        <= '0;
        audio_start_nchan       <= '0;
        audio_len_nchan         <= '0;
        audio_restart_nchan     <= '0;
        audio_intr_o            <= '0;
    end else begin
        for (integer i = 0; i < AUDIO_NCHAN; i = i + 1) begin
<<<<<<< HEAD
            if (audio_reload_nchan[i]) begin
                audio_intr_o    <= 1'b1;
            end
        end
    end
end

// audio channel register writes
always_ff @(posedge clk) begin
    if (reset_i) begin
        audio_vol_l_nchan       <= '0;
        audio_vol_r_nchan       <= '0;
        audio_period_nchan      <= '0;
        audio_tile_nchan        <= '0;
        audio_start_nchan       <= '0;
        audio_len_nchan         <= '0;
        audio_restart_nchan     <= '0;
        audio_ready_o           <= '0;
    end else begin
        for (integer i = 0; i < AUDIO_NCHAN; i = i + 1) begin
=======
>>>>>>> 3d6a1b00
            audio_restart_nchan[i]    <= 1'b0;
            if (audio_reload_nchan[i]) begin
                audio_intr_o[i]  <= 1'b1;                                                                          // ready set
            end
            if (vgen_reg_wr_en_i) begin
                case (7'(vgen_reg_num_i))
                    7'(xv::XR_AUD0_VOL+7'(i*4)):
<<<<<<< HEAD
                        { audio_vol_l_nchan[i*7+:7], audio_vol_r_nchan[i*7+:7] }    <= { vgen_reg_data_i[15:9], vgen_reg_data_i[7:1] }; // 0x80 = 1.0 volume
=======
                        { audio_vol_l_nchan[i*7+:7], audio_vol_r_nchan[i*7+:7] }    <= { vgen_reg_data_i[15:9], vgen_reg_data_i[7:1] }; // 7-bit vol 0x80 = 1.0
>>>>>>> 3d6a1b00
                    7'(xv::XR_AUD0_PERIOD+7'(i*4)):
                        { audio_restart_nchan[i], audio_period_nchan[i*15+:15] }    <= vgen_reg_data_i;
                    7'(xv::XR_AUD0_LENGTH+7'(i*4)):
                        { audio_tile_nchan[i], audio_len_nchan[i*15+:15] }          <= vgen_reg_data_i;
                    7'(xv::XR_AUD0_START+7'(i*4)):
                        { audio_intr_o[i], audio_start_nchan[i*xv::VRAM_W+:16] }   <= { 1'b0, vgen_reg_data_i };   // ready cleared
                    default: ;
                endcase
            end
        end
    end
end
`endif

endmodule

`default_nettype wire               // restore default<|MERGE_RESOLUTION|>--- conflicted
+++ resolved
@@ -25,7 +25,6 @@
     input  wire logic  [5:0]    vgen_reg_num_i,         // internal config register number (for reads)
     input  wire word_t          vgen_reg_data_i,        // data for internal config register
     output      word_t          vgen_reg_data_o,        // register/status data reads
-    output      logic           end_of_line_o,          // vblank or copper interrupt signal
     output      logic           video_intr_o,           // vblank or copper interrupt signal
 `ifdef EN_COPP
     // outputs for copper
@@ -52,11 +51,7 @@
     output      logic           dv_de_o,                // video active signal (needed for HDMI)
 `ifdef EN_AUDIO
     // audio outputs
-<<<<<<< HEAD
-    output      logic [3:0]     audio_ready_o,          // audio start/length pending flag
-=======
     output      logic [3:0]     audio_intr_o,           // audio START ready interrupt flags
->>>>>>> 3d6a1b00
     output      logic           audio_pdm_l_o,          // audio left channel PDM output
     output      logic           audio_pdm_r_o,          // audio left channel PDM output
 `endif
@@ -157,7 +152,6 @@
 assign          dv_de_o         = dv_de;
 assign          h_blank_o       = ~h_visible;
 assign          v_blank_o       = ~v_visible;
-assign          end_of_line_o   = end_of_line;
 `ifdef EN_COPP
 assign          h_count_o       = h_count;
 assign          v_count_o       = v_count;
@@ -683,29 +677,6 @@
         audio_intr_o            <= '0;
     end else begin
         for (integer i = 0; i < AUDIO_NCHAN; i = i + 1) begin
-<<<<<<< HEAD
-            if (audio_reload_nchan[i]) begin
-                audio_intr_o    <= 1'b1;
-            end
-        end
-    end
-end
-
-// audio channel register writes
-always_ff @(posedge clk) begin
-    if (reset_i) begin
-        audio_vol_l_nchan       <= '0;
-        audio_vol_r_nchan       <= '0;
-        audio_period_nchan      <= '0;
-        audio_tile_nchan        <= '0;
-        audio_start_nchan       <= '0;
-        audio_len_nchan         <= '0;
-        audio_restart_nchan     <= '0;
-        audio_ready_o           <= '0;
-    end else begin
-        for (integer i = 0; i < AUDIO_NCHAN; i = i + 1) begin
-=======
->>>>>>> 3d6a1b00
             audio_restart_nchan[i]    <= 1'b0;
             if (audio_reload_nchan[i]) begin
                 audio_intr_o[i]  <= 1'b1;                                                                          // ready set
@@ -713,11 +684,7 @@
             if (vgen_reg_wr_en_i) begin
                 case (7'(vgen_reg_num_i))
                     7'(xv::XR_AUD0_VOL+7'(i*4)):
-<<<<<<< HEAD
-                        { audio_vol_l_nchan[i*7+:7], audio_vol_r_nchan[i*7+:7] }    <= { vgen_reg_data_i[15:9], vgen_reg_data_i[7:1] }; // 0x80 = 1.0 volume
-=======
                         { audio_vol_l_nchan[i*7+:7], audio_vol_r_nchan[i*7+:7] }    <= { vgen_reg_data_i[15:9], vgen_reg_data_i[7:1] }; // 7-bit vol 0x80 = 1.0
->>>>>>> 3d6a1b00
                     7'(xv::XR_AUD0_PERIOD+7'(i*4)):
                         { audio_restart_nchan[i], audio_period_nchan[i*15+:15] }    <= vgen_reg_data_i;
                     7'(xv::XR_AUD0_LENGTH+7'(i*4)):

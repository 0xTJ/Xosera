--- conflicted
+++ resolved
@@ -3,21 +3,12 @@
 Yosys 0.10+30 (git sha1 a15b01a77, x86_64-apple-darwin20.2-clang 10.0.0-4ubuntu1 -fPIC -Os)
 nextpnr-ice40 -- Next Generation Place and Route (Version 3b99db29)
 Info: Device utilisation:
-<<<<<<< HEAD
-Info: 	         ICESTORM_LC:  2048/ 5280    38%
+Info: 	         ICESTORM_LC:  2077/ 5280    39%
 Info: 	        ICESTORM_RAM:    17/   30    56%
-=======
-Info: 	         ICESTORM_LC:  2408/ 5280    45%
-Info: 	        ICESTORM_RAM:    25/   30    83%
->>>>>>> 2a8cd703
 Info: 	               SB_IO:    28/   96    29%
 Info: 	               SB_GB:     8/    8   100%
 Info: 	        ICESTORM_PLL:     1/    1   100%
 Info: 	         SB_WARMBOOT:     1/    1   100%
 Info: 	      ICESTORM_SPRAM:     4/    4   100%
 
-<<<<<<< HEAD
-Info: Max frequency for clock 'pclk': 37.41 MHz (PASS at 33.77 MHz)
-=======
-Info: Max frequency for clock 'pclk': 35.68 MHz (PASS at 33.77 MHz)
->>>>>>> 2a8cd703
+Info: Max frequency for clock 'pclk': 35.33 MHz (PASS at 33.77 MHz)